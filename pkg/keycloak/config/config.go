/*
Copyright 2015 All rights reserved.
Licensed under the Apache License, Version 2.0 (the "License");
you may not use this file except in compliance with the License.
You may obtain a copy of the License at

    http://www.apache.org/licenses/LICENSE-2.0

Unless required by applicable law or agreed to in writing, software
distributed under the License is distributed on an "AS IS" BASIS,
WITHOUT WARRANTIES OR CONDITIONS OF ANY KIND, either express or implied.
See the License for the specific language governing permissions and
limitations under the License.
*/

package config

import (
	"encoding/json"
	"errors"
	"fmt"
	"net/url"
	"os"
	"path/filepath"
	"regexp"
	"strings"
	"time"

	"github.com/go-chi/chi/v5"
	"github.com/gogatekeeper/gatekeeper/pkg/apperrors"
	"github.com/gogatekeeper/gatekeeper/pkg/authorization"
	"github.com/gogatekeeper/gatekeeper/pkg/config/core"
	"github.com/gogatekeeper/gatekeeper/pkg/constant"
	"github.com/gogatekeeper/gatekeeper/pkg/utils"
	redis "github.com/redis/go-redis/v9"
	"gopkg.in/yaml.v2"
)

var _ core.Configs = &Config{}

//nolint:tagalign,lll
type Config struct {
	CommonConfig                       core.CommonConfig
	Scopes                             []string                  `json:"scopes" usage:"list of scopes requested when authenticating the user" yaml:"scopes"`
	Resources                          []*authorization.Resource `json:"resources" usage:"list of resources 'uri=/admin*|methods=GET,PUT|roles=role1,role2'" yaml:"resources"`
	CustomHTTPMethods                  []string                  `json:"custom-http-methods" usage:"list of additional non-standard http methods" yaml:"custom-http-methods"`
	SelfSignedTLSHostnames             []string                  `json:"self-signed-tls-hostnames" usage:"a list of hostnames to place on the self-signed certificate" yaml:"self-signed-tls-hostnames"`
	AddClaims                          []string                  `json:"add-claims" usage:"extra claims from the token and inject into headers, e.g given_name -> X-Auth-Given-Name" yaml:"add-claims"`
	CorsOrigins                        []string                  `json:"cors-origins" usage:"origins to add to the CORE origins control (Access-Control-Allow-Origin)" yaml:"cors-origins"`
	CorsMethods                        []string                  `json:"cors-methods" usage:"methods permitted in the access control (Access-Control-Allow-Methods)" yaml:"cors-methods"`
	CorsHeaders                        []string                  `json:"cors-headers" usage:"set of headers to add to the CORS access control (Access-Control-Allow-Headers)" yaml:"cors-headers"`
	CorsExposedHeaders                 []string                  `json:"cors-exposed-headers" usage:"expose cors headers access control (Access-Control-Expose-Headers)" yaml:"cors-exposed-headers"`
	Hostnames                          []string                  `json:"hostnames" usage:"list of hostnames the service will respond to" yaml:"hostnames"`
	ForwardingDomains                  []string                  `json:"forwarding-domains" usage:"list of domains which should be signed; everything else is relayed unsigned" yaml:"forwarding-domains"`
	ConfigFile                         string                    `env:"CONFIG_FILE" json:"config" usage:"path the a configuration file" yaml:"config"`
	Listen                             string                    `env:"LISTEN" json:"listen" usage:"Defines the binding interface for main listener, e.g. {address}:{port}. This is required and there is no default value" yaml:"listen"`
	ListenHTTP                         string                    `env:"LISTEN_HTTP" json:"listen-http" usage:"interface we should be listening to for HTTP traffic" yaml:"listen-http"`
	ListenAdmin                        string                    `env:"LISTEN_ADMIN" json:"listen-admin" usage:"defines the interface to bind admin-only endpoint (live-status, debug, prometheus...). If not defined, this defaults to the main listener defined by Listen" yaml:"listen-admin"`
	ListenAdminScheme                  string                    `env:"LISTEN_ADMIN_SCHEME" json:"listen-admin-scheme" usage:"scheme to serve admin-only endpoint (http or https)." yaml:"listen-admin-scheme"`
	DiscoveryURL                       string                    `env:"DISCOVERY_URL" json:"discovery-url" usage:"discovery url to retrieve the openid configuration" yaml:"discovery-url"`
	ClientID                           string                    `env:"CLIENT_ID" json:"client-id" usage:"client id used to authenticate to the oauth service" yaml:"client-id"`
	ClientSecret                       string                    `env:"CLIENT_SECRET" json:"client-secret" usage:"client secret used to authenticate to the oauth service" yaml:"client-secret"`
	RedirectionURL                     string                    `env:"REDIRECTION_URL" json:"redirection-url" usage:"redirection url for the oauth callback url, defaults to host header if absent" yaml:"redirection-url"`
	PostLogoutRedirectURI              string                    `env:"POST_LOGOUT_REDIRECT_URI" json:"post-logout-redirect-uri" usage:"url to which client is redirected after successful logout" yaml:"post-logout-redirect-uri"`
	PostLoginRedirectPath              string                    `env:"POST_LOGIN_REDIRECT_PATH" json:"post-login-redirect-path" usage:"path to which client is redirected after successful login, in case user access /" yaml:"post-login-redirect-path"`
	RevocationEndpoint                 string                    `env:"REVOCATION_URL" json:"revocation-url" usage:"url for the revocation endpoint to revoke refresh token" yaml:"revocation-url"`
	OpenIDProviderProxy                string                    `env:"OPENID_PROVIDER_PROXY" json:"openid-provider-proxy" usage:"proxy for communication with the openid provider" yaml:"openid-provider-proxy"`
	UpstreamProxy                      string                    `env:"UPSTREAM_PROXY" json:"upstream-proxy" usage:"proxy for communication with upstream" yaml:"upstream-proxy"`
	UpstreamNoProxy                    string                    `env:"UPSTREAM_NO_PROXY" json:"upstream-no-proxy" usage:"list of upstream destinations which should be not proxied" yaml:"upstream-no-proxy"`
	BaseURI                            string                    `env:"BASE_URI" json:"base-uri" usage:"common prefix for all URIs" yaml:"base-uri"`
	OAuthURI                           string                    `env:"OAUTH_URI" json:"oauth-uri" usage:"the uri for proxy oauth endpoints" yaml:"oauth-uri"`
	Upstream                           string                    `env:"UPSTREAM_URL" json:"upstream-url" usage:"url for the upstream endpoint you wish to proxy" yaml:"upstream-url"`
	UpstreamCA                         string                    `env:"UPSTREAM_CA" json:"upstream-ca" usage:"the path to a file container a CA certificate to validate the upstream tls endpoint" yaml:"upstream-ca"`
	RequestIDHeader                    string                    `env:"REQUEST_ID_HEADER" json:"request-id-header" usage:"the http header name for request id" yaml:"request-id-header"`
	ContentSecurityPolicy              string                    `env:"CONTENT_SECURITY_POLICY" json:"content-security-policy" usage:"specify the content security policy" yaml:"content-security-policy"`
	OpaAuthzURI                        string                    `env:"OPA_AUTHZ_URI"            json:"opa-authz-uri"            usage:"OPA endpoint address with path"                                                                      yaml:"opa-authz-uri"`
	CookieDomain                       string                    `env:"COOKIE_DOMAIN" json:"cookie-domain" usage:"domain the access cookie is available to, defaults host header" yaml:"cookie-domain"`
	CookiePath                         string                    `env:"COOKIE_PATH" json:"cookie-path" usage:"path for which cookie is valid" yaml:"cookie-path"`
	CookieAccessName                   string                    `env:"COOKIE_ACCESS_NAME" json:"cookie-access-name" usage:"name of the cookie used to hold the access token" yaml:"cookie-access-name"`
	CookieIDTokenName                  string                    `env:"COOKIE_ID_TOKEN_NAME" json:"cookie-id-token-name" usage:"name of the cookie used to hold id token" yaml:"cookie-id-token-name"`
	CookieRefreshName                  string                    `env:"COOKIE_REFRESH_NAME" json:"cookie-refresh-name" usage:"name of the cookie used to hold the encrypted refresh token" yaml:"cookie-refresh-name"`
	CookieOAuthStateName               string                    `env:"COOKIE_OAUTH_STATE_NAME" json:"cookie-oauth-state-name" usage:"name of the cookie used to hold the Oauth request state" yaml:"cookie-oauth-state-name"`
	CookieRequestURIName               string                    `env:"COOKIE_REQUEST_URI_NAME" json:"cookie-request-uri-name" usage:"name of the cookie used to hold the request uri" yaml:"cookie-request-uri-name"`
	CookiePKCEName                     string                    `env:"COOKIE_PKCE_NAME" json:"cookie-pkce-name" usage:"name of the cookie used to hold PKCE code verifier" yaml:"cookie-pkce-name"`
	CookieUMAName                      string                    `env:"COOKIE_UMA_NAME" json:"cookie-uma-name" usage:"name of the cookie used to hold the UMA RPT token" yaml:"cookie-uma-name"`
	SameSiteCookie                     string                    `env:"SAME_SITE_COOKIE" json:"same-site-cookie" usage:"enforces cookies to be send only to same site requests according to the policy (can be Strict|Lax|None)" yaml:"same-site-cookie"`
	TLSCertificate                     string                    `env:"TLS_CERTIFICATE" json:"tls-cert" usage:"path to the TLS certificate" yaml:"tls-cert"`
	TLSPrivateKey                      string                    `env:"TLS_PRIVATE_KEY" json:"tls-private-key" usage:"path to the private key for TLS" yaml:"tls-private-key"`
	TLSClientCertificate               string                    `env:"TLS_CLIENT_CERTIFICATE" json:"tls-client-certificate" usage:"path to the client certificate used for authenticating to upstream" yaml:"tls-client-certificate"`
	TLSClientPrivateKey                string                    `env:"TLS_CLIENT_PRIVATE_KEY" json:"tls-client-private-key" usage:"path to the client private key, used for authentication to upstream" yaml:"tls-client-private-key"`
	TLSClientCACertificate             string                    `env:"TLS_CLIENT_CA_CERTIFICATE" json:"tls-client-ca-certificate" usage:"path to the client CA certificate, used for verifying client certificates" yaml:"tls-client-ca-certificate"`
	TLSForwardingCACertificate         string                    `env:"TLS_FORWARDING_CA_CERTIFICATE" json:"tls-forwarding-ca-certificate" usage:"path to the CA certificate, used for generating server cert for forwarding-proxy" yaml:"tls-forwarding-ca-certificate"`
	TLSForwardingCAPrivateKey          string                    `env:"TLS_FORWARDING_CA_PRIVATE_KEY" json:"tls-forwarding-ca-private-key" usage:"path to the CA private key, used for generating server cert for forwarding proxy" yaml:"tls-forwarding-ca-private-key"`
	TLSMinVersion                      string                    `env:"TLS_MIN_VERSION" json:"tls-min-version" usage:"specify server minimal TLS version one of tlsv1.2,tlsv1.3" yaml:"tls-min-version"`
	TLSAdminCertificate                string                    `env:"TLS_ADMIN_CERTIFICATE" json:"tls-admin-cert" usage:"path to the TLS certificate" yaml:"tls-admin-cert"`
	TLSAdminPrivateKey                 string                    `env:"TLS_ADMIN_PRIVATE_KEY" json:"tls-admin-private-key" usage:"path to the private key for TLS" yaml:"tls-admin-private-key"`
	TLSAdminClientCACertificate        string                    `env:"TLS_ADMIN_CLIENT_CA_CERTIFICATE" json:"tls-admin-client-ca-certificate" usage:"path to the client CA certificate user for verifying client certificates" yaml:"tls-admin-client-certificate"`
	TLSStoreCACertificate              string                    `env:"TLS_STORE_CA_CERTIFICATE" json:"tls-store-ca-certificate" usage:"path to the ca certificate used for verifying trusted server certificates" yaml:"tls-store-ca-certificate"`
	TLSStoreClientCertificate          string                    `env:"TLS_STORE_CLIENT_CERTIFICATE" json:"tls-store-client-certificate" usage:"path to the client certificate, used for authenticating to store" yaml:"tls-store-client-certificate"`
	TLSStoreClientPrivateKey           string                    `env:"TLS_STORE_CLIENT_PRIVATE_KEY" json:"tls-store-client-private-key" usage:"path to the client private key, used for authenticating to store" yaml:"tls-store-client-private-key"`
	StoreURL                           string                    `env:"STORE_URL" json:"store-url" usage:"url for the storage subsystem, e.g redis://user:secret@localhost:6379/0?protocol=3, only supported is redis usig redis uri spec" yaml:"store-url"`
	EncryptionKey                      string                    `env:"ENCRYPTION_KEY" json:"encryption-key" usage:"encryption key used to encryption the session state" yaml:"encryption-key"`
	LetsEncryptCacheDir                string                    `env:"LETS_ENCRYPT_CACHE_DIR" json:"letsencrypt-cache-dir" usage:"path where cached letsencrypt certificates are stored" yaml:"letsencrypt-cache-dir"`
	SignInPage                         string                    `env:"SIGN_IN_PAGE" json:"sign-in-page" usage:"path to custom template displayed for signin" yaml:"sign-in-page"`
	RegisterPage                       string                    `env:"REGISTER_PAGE" json:"register-page" usage:"path to custom template displayed for registration" yaml:"register-page"`
	ForbiddenPage                      string                    `env:"FORBIDDEN_PAGE" json:"forbidden-page" usage:"path to custom template used for access forbidden" yaml:"forbidden-page"`
	ErrorPage                          string                    `env:"ERROR_PAGE" json:"error-page" usage:"path to custom template displayed for http.StatusBadRequest" yaml:"error-page"`
	ForwardingGrantType                string                    `env:"FORWARDING_GRANT_TYPE" json:"forwarding-grant-type" usage:"grant-type to use when logging into the openid provider, can be one of password, client_credentials" yaml:"forwarding-grant-type"`
	ForwardingUsername                 string                    `env:"FORWARDING_USERNAME" json:"forwarding-username" usage:"username to use when logging into the openid provider" yaml:"forwarding-username"`
	ForwardingPassword                 string                    `env:"FORWARDING_PASSWORD" json:"forwarding-password" usage:"password to use when logging into the openid provider" yaml:"forwarding-password"`
	Realm                              string
	TLSOpenIDProviderCACertificate     string            `env:"TLS_OPENID_PROVIDER_CA_CERTIFICATE" json:"tls-openid-provider-ca-certificate" usage:"path to the ca certificate for IDP" yaml:"tls-openid-provider-ca-certificate"`
	TLSOpenIDProviderClientPrivateKey  string            `env:"TLS_OPENID_PROVIDER_CLIENT_PRIVATE_KEY" json:"tls-openid-provider-client-private-key" usage:"path to the client private key for IDP" yaml:"tls-openid-provider-client-private-key"`
	TLSOpenIDProviderClientCertificate string            `env:"TLS_OPENID_PROVIDER_CLIENT_CERTIFICATE" json:"tls-openid-provider-client-certificate" usage:"path to the client certificate for IDP" yaml:"tls-openid-provider-client-certificate"`
	OpenIDProviderTimeout              time.Duration     `env:"OPENID_PROVIDER_TIMEOUT" json:"openid-provider-timeout" usage:"timeout for openid configuration on .well-known/openid-configuration" yaml:"openid-provider-timeout"`
	OpenIDProviderRetryCount           int               `env:"OPENID_PROVIDER_RETRY_COUNT" json:"openid-provider-retry-count" usage:"number of retries for retrieving openid configuration" yaml:"openid-provider-retry-count"`
	OpenIDProviderHeaders              map[string]string `json:"openid-provider-headers" usage:"http headers sent to idp provider" yaml:"openid-provider-headers"`
	Headers                            map[string]string `json:"headers" usage:"custom headers to the upstream request, key=value" yaml:"headers"`
	ResponseHeaders                    map[string]string `json:"response-headers" usage:"custom headers to added to the http response key=value" yaml:"response-headers"`
	AllowedQueryParams                 map[string]string `json:"allowed-query-params" usage:"allowed query params, sent to IDP key=optional value" yaml:"allowed-query-params"`
	DefaultAllowedQueryParams          map[string]string `json:"default-allowed-query-params" usage:"default allowed query params, sent to IDP key=value" yaml:"default-allowed-query-params"`
	SelfSignedTLSExpiration            time.Duration     `env:"SELF_SIGNED_TLS_EXPIRATION" json:"self-signed-tls-expiration" usage:"the expiration of the certificate before rotation" yaml:"self-signed-tls-expiration"`
	OpaTimeout                         time.Duration     `env:"OPA_TIMEOUT"              json:"opa-timeout"              usage:"timeout for connection to OPA"                                                                       yaml:"opa-timeout"`
	PatRetryCount                      int               `env:"PAT_RETRY_COUNT"    json:"pat-retry-count"    usage:"number of retries to get PAT"        yaml:"pat-retry-count"`
	PatRetryInterval                   time.Duration     `env:"PAT_RETRY_INTERVAL" json:"pat-retry-interval" usage:"interval between retries to get PAT" yaml:"pat-retry-interval"`
	AccessTokenDuration                time.Duration     `env:"ACCESS_TOKEN_DURATION" json:"access-token-duration" usage:"fallback cookie duration for the access token when using refresh tokens" yaml:"access-token-duration"`
	MatchClaims                        map[string]string `json:"match-claims" usage:"keypair values for matching access token claims e.g. aud=myapp, iss=http://example.*" yaml:"match-claims"`
	CorsMaxAge                         time.Duration     `env:"CORS_MAX_AGE" json:"cors-max-age" usage:"max age applied to cors headers (Access-Control-Max-Age)" yaml:"cors-max-age"`
	UpstreamTimeout                    time.Duration     `env:"UPSTREAM_TIMEOUT" json:"upstream-timeout" usage:"maximum amount of time a dial will wait for a connect to complete" yaml:"upstream-timeout"`
	UpstreamKeepaliveTimeout           time.Duration     `env:"UPSTREAM_KEEPALIVE_TIMEOUT" json:"upstream-keepalive-timeout" usage:"specifies the keep-alive period for an active network connection" yaml:"upstream-keepalive-timeout"`
	UpstreamTLSHandshakeTimeout        time.Duration     `env:"UPSTREAM_TLS_HANDSHAKE_TIMEOUT" json:"upstream-tls-handshake-timeout" usage:"the timeout placed on the tls handshake for upstream" yaml:"upstream-tls-handshake-timeout"`
	UpstreamResponseHeaderTimeout      time.Duration     `env:"UPSTREAM_RESPONSE_HEADER_TIMEOUT" json:"upstream-response-header-timeout" usage:"the timeout placed on the response header for upstream" yaml:"upstream-response-header-timeout"`
	UpstreamExpectContinueTimeout      time.Duration     `env:"UPSTREAM_EXPECT_CONTINUE_TIMEOUT" json:"upstream-expect-continue-timeout" usage:"the timeout placed on the expect continue for upstream" yaml:"upstream-expect-continue-timeout"`
	MaxIdleConns                       int               `env:"MAX_IDLE_CONNS" json:"max-idle-connections" usage:"max idle upstream / keycloak connections to keep alive, ready for reuse" yaml:"max-idle-connections"`
	MaxIdleConnsPerHost                int               `env:"MAX_IDLE_CONNS_PER_HOST" json:"max-idle-connections-per-host" usage:"limits the number of idle connections maintained per host" yaml:"max-idle-connections-per-host"`
	ServerGraceTimeout                 time.Duration     `env:"SERVER_GRACE_TIMEOUT" json:"server-grace-timeout" usage:"the server wait before closing the server" yaml:"server-grace-timeout"`
	ServerReadTimeout                  time.Duration     `env:"SERVER_READ_TIMEOUT" json:"server-read-timeout" usage:"the server read timeout on the http server" yaml:"server-read-timeout"`
	ServerWriteTimeout                 time.Duration     `env:"SERVER_WRITE_TIMEOUT" json:"server-write-timeout" usage:"the server write timeout on the http server" yaml:"server-write-timeout"`
	ServerIdleTimeout                  time.Duration     `env:"SERVER_IDLE_TIMEOUT" json:"server-idle-timeout" usage:"the server idle timeout on the http server" yaml:"server-idle-timeout"`
	Tags                               map[string]string `json:"tags" usage:"keypairs passed to the templates at render,e.g title=Page" yaml:"tags"`
	DiscoveryURI                       *url.URL
	OpaAuthzURL                        *url.URL
	SkipOpenIDProviderTLSVerify        bool `env:"SKIP_OPENID_PROVIDER_TLSVERIFY" json:"skip-openid-provider-tls-verify" usage:"skip the verification of any TLS communication with the openid provider" yaml:"skip-openid-provider-tls-verify"`
	PreserveHost                       bool `env:"PRESERVE_HOST" json:"preserve-host" usage:"preserve the host header of the proxied request in the upstream request" yaml:"preserve-host"`
	EnabledSelfSignedTLS               bool `env:"ENABLE_SELF_SIGNED_TLS" json:"enable-self-signed-tls" usage:"create self signed certificates for the proxy" yaml:"enable-self-signed-tls"`
	EnableRequestID                    bool `env:"ENABLE_REQUEST_ID" json:"enable-request-id" usage:"indicates we should add a request id if none found" yaml:"enable-request-id"`
	EnableLogoutRedirect               bool `env:"ENABLE_LOGOUT_REDIRECT" json:"enable-logout-redirect" usage:"indicates we should redirect to the identity provider for logging out" yaml:"enable-logout-redirect"`
	EnableDefaultDeny                  bool `env:"ENABLE_DEFAULT_DENY" json:"enable-default-deny" usage:"enables a default denial on all unauthenticated requests, you have to explicitly say what is permitted, although be aware that it allows any valid token" yaml:"enable-default-deny"`
	EnableDefaultDenyStrict            bool `env:"ENABLE_DEFAULT_DENY_STRICT" json:"enable-default-deny-strict" usage:"enables a default denial on all requests, even valid token is denied unless you create some resources" yaml:"enable-default-deny-strict"`
	EnableEncryptedToken               bool `env:"ENABLE_ENCRYPTED_TOKEN" json:"enable-encrypted-token" usage:"enable encryption for the access tokens" yaml:"enable-encrypted-token"`
	ForceEncryptedCookie               bool `env:"FORCE_ENCRYPTED_COOKIE" json:"force-encrypted-cookie" usage:"force encryption for the access tokens in cookies" yaml:"force-encrypted-cookie"`
	EnableLogging                      bool `env:"ENABLE_LOGGING" json:"enable-logging" usage:"enable http logging of the requests" yaml:"enable-logging"`
	EnableJSONLogging                  bool `env:"ENABLE_JSON_LOGGING" json:"enable-json-logging" usage:"switch on json logging rather than text" yaml:"enable-json-logging"`
	EnableForwarding                   bool `env:"ENABLE_FORWARDING" json:"enable-forwarding" usage:"enables the forwarding proxy mode, signing outbound request" yaml:"enable-forwarding"`
	EnableSecurityFilter               bool `env:"ENABLE_SECURITY_FILTER" json:"enable-security-filter" usage:"enables the security filter handler" yaml:"enable-security-filter"`
	EnableRefreshTokens                bool `env:"ENABLE_REFRESH_TOKEN" json:"enable-refresh-tokens" usage:"enables the handling of the refresh tokens" yaml:"enable-refresh-tokens"`
	EnableSessionCookies               bool `env:"ENABLE_SESSION_COOKIES" json:"enable-session-cookies" usage:"access and refresh tokens are session only i.e. removed browser close" yaml:"enable-session-cookies"`
	EnableLoginHandler                 bool `env:"ENABLE_LOGIN_HANDLER" json:"enable-login-handler" usage:"enables the handling of the refresh tokens" yaml:"enable-login-handler"`
	EnableRegisterHandler              bool `env:"ENABLE_REGISTER_HANDLER" json:"enable-register-handler" usage:"enables the register handler" yaml:"enable-register-handler"`
	EnableTokenHeader                  bool `env:"ENABLE_TOKEN_HEADER" json:"enable-token-header" usage:"enables the token authentication header X-Auth-Token to upstream" yaml:"enable-token-header"`
	EnableAuthorizationHeader          bool `env:"ENABLE_AUTHORIZATION_HEADER" json:"enable-authorization-header" usage:"adds the authorization header to the proxy request" yaml:"enable-authorization-header"`
	EnableHeaderEncoding               bool `env:"ENABLE_HEADER_ENCODING" json:"enable-header-encoding" usage:"encodes header values according RFC 2047, in MIME B format" yaml:"enable-header-encoding"`
	EnableAuthorizationCookies         bool `env:"ENABLE_AUTHORIZATION_COOKIES" json:"enable-authorization-cookies" usage:"adds the authorization cookies to the uptream proxy request" yaml:"enable-authorization-cookies"`
	EnableHTTPSRedirect                bool `env:"ENABLE_HTTPS_REDIRECT" json:"enable-https-redirection" usage:"enable the http to https redirection on the http service" yaml:"enable-https-redirection"`
	EnableProfiling                    bool `env:"ENABLE_PROFILING" json:"enable-profiling" usage:"switching on the golang profiling via pprof on /debug/pprof, /debug/pprof/heap etc" yaml:"enable-profiling"`
	EnableMetrics                      bool `env:"ENABLE_METRICS" json:"enable-metrics" usage:"enable the prometheus metrics collector on /oauth/metrics" yaml:"enable-metrics"`
	EnableBrowserXSSFilter             bool `env:"ENABLE_BROWSER_XSS_FILTER" json:"filter-browser-xss" usage:"enable the adds the X-XSS-Protection header with mode=block" yaml:"filter-browser-xss"`
	EnableContentNoSniff               bool `env:"ENABLE_CONTENT_NO_SNIFF" json:"filter-content-nosniff" usage:"adds the X-Content-Type-Options header with the value nosniff" yaml:"filter-content-nosniff"`
	EnableFrameDeny                    bool `env:"ENABLE_FRAME_DENY" json:"filter-frame-deny" usage:"enable to the frame deny header" yaml:"filter-frame-deny"`
	LocalhostMetrics                   bool `env:"LOCALHOST_METRICS" json:"localhost-metrics" usage:"enforces the metrics page can only been requested from 127.0.0.1" yaml:"localhost-metrics"`
	EnableCompression                  bool `env:"ENABLE_COMPRESSION" json:"enable-compression" usage:"enable gzip compression for response" yaml:"enable-compression"`
	EnablePKCE                         bool `env:"ENABLE_PKCE"              json:"enable-pkce"              usage:"enable pkce for auth code flow, only S256 code challenge supported"                                  yaml:"enable-pkce"`
	EnableIDPSessionCheck              bool `env:"ENABLE_IDP_SESSION_CHECK" json:"enable_idp_session_check" usage:"during token validation it also checks if user session is still present, useful for multiapp logout" yaml:"enable-idp-session-check"`
	EnableUma                          bool `env:"ENABLE_UMA"               json:"enable-uma"               usage:"enable uma authorization, please don't use it in production, we would like to receive feedback"      yaml:"enable-uma"`
	EnableOpa                          bool `env:"ENABLE_OPA"               json:"enable-opa"               usage:"enable authorization with external Open policy agent"                                                yaml:"enable-opa"`
	SecureCookie                       bool `env:"SECURE_COOKIE" json:"secure-cookie" usage:"enforces the cookie to be secure" yaml:"secure-cookie"`
	HTTPOnlyCookie                     bool `env:"HTTP_ONLY_COOKIE" json:"http-only-cookie" usage:"enforces the cookie is in http only mode" yaml:"http-only-cookie"`
	EnableIDTokenCookie                bool `env:"ENABLE_IDTOKEN_COOKIE" json:"enable-id-token-cookie" usage:"enable id token cookie" yaml:"enable-id-token-cookie"`
	EnableUmaMethodScope               bool `env:"ENABLE_UMA_METHOD_SCOPE" json:"enable-uma-method-scope" usage:"enables passing request method as 'method:GET' scope to keycloak for authorization" yaml:"enable-uma-method-scope"`
	SkipUpstreamTLSVerify              bool `env:"SKIP_UPSTREAM_TLS_VERIFY" json:"skip-upstream-tls-verify" usage:"skip the verification of any upstream TLS" yaml:"skip-upstream-tls-verify"`
	CorsCredentials                    bool `env:"CORS_CREDENTIALS" json:"cors-credentials" usage:"credentials access control header (Access-Control-Allow-Credentials)" yaml:"cors-credentials"`
	EnableHmac                         bool `env:"ENABLE_HMAC" json:"enable-hmac" usage:"enable creating hmac for forwarded requests and verification on incoming requests" yaml:"enable-hmac"`
	NoProxy                            bool `env:"NO_PROXY" json:"no-proxy" usage:"do not proxy requests to upstream, useful for forward-auth usage (with nginx, traefik)" yaml:"no-proxy"`
	NoRedirects                        bool `env:"NO_REDIRECTS" json:"no-redirects" usage:"do not have back redirects when no authentication is present, 401 them" yaml:"no-redirects"`
	SkipAccessTokenIssuerCheck         bool `env:"SKIP_ACCESS_TOKEN_ISSUER_CHECK" json:"skip-access-token-issuer-check" usage:"according RFC issuer should not be checked on access token, this will be default true in future" yaml:"skip-access-token-issuer-check"`
	SkipAccessTokenClientIDCheck       bool `env:"SKIP_ACCESS_TOKEN_CLIENT_ID_CHECK" json:"skip-access-token-clientid-check" usage:"according RFC client id should not be checked on access token, this will be default true in future" yaml:"skip-access-token-clientid-check"`
	SkipAuthorizationHeaderIdentity    bool `env:"SKIP_AUTHORIZATION_HEADER_IDENTITY" json:"skip-authorization-header-identity" usage:"skip authorization header identity, means that we won't be extracting token from authorization header (e.g. if authorization header is used only by application behind gatekeeper)" yaml:"skip-authorization-header-identity"`
	UpstreamKeepalives                 bool `env:"UPSTREAM_KEEPALIVES" json:"upstream-keepalives" usage:"enables or disables the keepalive connections for upstream endpoint" yaml:"upstream-keepalives"`
	Verbose                            bool `env:"VERBOSE" json:"verbose" usage:"switch on debug / verbose logging" yaml:"verbose"`
	EnableProxyProtocol                bool `env:"ENABLE_PROXY_PROTOCOL" json:"enabled-proxy-protocol" usage:"enable proxy protocol" yaml:"enabled-proxy-protocol"`
	UseLetsEncrypt                     bool `env:"USE_LETS_ENCRYPT" json:"use-letsencrypt" usage:"use letsencrypt for certificates" yaml:"use-letsencrypt"`
	DisableAllLogging                  bool `env:"DISABLE_ALL_LOGGING" json:"disable-all-logging" usage:"disables all logging to stdout and stderr" yaml:"disable-all-logging"`
	EnableLoA                          bool `env:"ENABLE_LOA" json:"enable-loa" usage:"enables level of authentication" yaml:"enable-loa"`
	EnableStoreHA                      bool `env:"ENABLE_STORE_HA" json:"enable-store-ha" usage:"enable store high availability client, currently only redis-cluster supported" yaml:"enable-store-ha"`
	EnableSigning                      bool `env:"ENABLE_SIGNING" json:"enable-signing" usage:"enable signing of requests to upstream, when in reverse proxy mode" yaml:"enable-signing"`
	EnableSigningHmac                  bool `env:"ENABLE_SIGNING_HMAC" json:"enable-signing-hmac" usage:"enable signing of requests to upstream, when in reverse proxy mode with HMAC" yaml:"enable-signing-hmac"`
	EnableXForwardedHeaders            bool `env:"ENABLE_X_FORWARDED_HEADERS" json:"enable-x-forwarded-headers" usage:"enable using X-Forwarded headers (host and proto) for callback and authorization url" yaml:"enable-x-forwarded-headers"`
<<<<<<< HEAD
	EnableOptionalEncryption           bool `env:"ENABLE_OPTIONAL_ENCRYPTION" json:"enable-optional-encryption" usage:"enable optional decryption for access tokens, id tokens, refresh tokens" yaml:"enable-optional-encryption"`
=======
>>>>>>> bd76b0ea
	IsDiscoverURILegacy                bool
}

func NewDefaultConfig() *Config {
	var hostnames []string
	if name, err := os.Hostname(); err == nil {
		hostnames = append(hostnames, name)
	}
	hostnames = append(hostnames, []string{"localhost", "127.0.0.1", "::1"}...)

	return &Config{
		AccessTokenDuration:           time.Duration(constant.FallbackAccessTokenDuration) * time.Hour,
		CookieAccessName:              constant.AccessCookie,
		CookieIDTokenName:             constant.IDTokenCookie,
		CookieRefreshName:             constant.RefreshCookie,
		CookieOAuthStateName:          constant.RequestStateCookie,
		CookieRequestURIName:          constant.RequestURICookie,
		CookiePKCEName:                constant.PKCECookie,
		EnableAuthorizationCookies:    true,
		EnableAuthorizationHeader:     true,
		EnableDefaultDeny:             true,
		EnableSessionCookies:          true,
		EnableTokenHeader:             true,
		EnableJSONLogging:             true,
		EnableEncryptedToken:          true,
		EnablePKCE:                    true,
		HTTPOnlyCookie:                true,
		Headers:                       make(map[string]string),
		AllowedQueryParams:            make(map[string]string),
		DefaultAllowedQueryParams:     make(map[string]string),
		LetsEncryptCacheDir:           "./cache/",
		MatchClaims:                   make(map[string]string),
		MaxIdleConns:                  constant.DefaultMaxIdleConns,
		MaxIdleConnsPerHost:           constant.DefaultMaxIdleConnsPerHost,
		OAuthURI:                      "/oauth",
		OpenIDProviderTimeout:         constant.DefaultOpenIDProviderTimeout,
		OpenIDProviderRetryCount:      constant.DefaultOpenIDProviderRetryCount,
		PreserveHost:                  false,
		SelfSignedTLSExpiration:       constant.DefaultSelfSignedTLSExpiration,
		SelfSignedTLSHostnames:        hostnames,
		RequestIDHeader:               "X-Request-ID",
		ResponseHeaders:               make(map[string]string),
		SameSiteCookie:                constant.SameSiteLax,
		Scopes:                        []string{"email", "profile"},
		SecureCookie:                  true,
		ServerGraceTimeout:            constant.DefaultServerGraceTimeout,
		ServerIdleTimeout:             constant.DefaultServerIdleTimeout,
		ServerReadTimeout:             constant.DefaultServerReadTimeout,
		ServerWriteTimeout:            constant.DefaultServerWriteTimeout,
		SkipOpenIDProviderTLSVerify:   false,
		SkipUpstreamTLSVerify:         false,
		SkipAccessTokenIssuerCheck:    true,
		SkipAccessTokenClientIDCheck:  true,
		Tags:                          make(map[string]string),
		TLSMinVersion:                 constant.TLS13,
		UpstreamExpectContinueTimeout: constant.DefaultUpstreamExpectContinueTimeout,
		UpstreamKeepaliveTimeout:      constant.DefaultUpstreamKeepaliveTimeout,
		UpstreamKeepalives:            true,
		UpstreamResponseHeaderTimeout: constant.DefaultUpstreamResponseHeaderTimeout,
		UpstreamTLSHandshakeTimeout:   constant.DefaultUpstreamTLSHandshakeTimeout,
		UpstreamTimeout:               constant.DefaultUpstreamTimeout,
		UseLetsEncrypt:                false,
		ForwardingGrantType:           core.GrantTypeUserCreds,
		PatRetryCount:                 constant.DefaultPatRetryCount,
		PatRetryInterval:              constant.DefaultPatRetryInterval,
		OpaTimeout:                    constant.DefaultOpaTimeout,
	}
}

func (r *Config) SetResources(resources []*authorization.Resource) {
	r.Resources = resources
}

func (r *Config) GetResources() []*authorization.Resource {
	return r.Resources
}

func (r *Config) GetHeaders() map[string]string {
	return r.Headers
}

func (r *Config) GetMatchClaims() map[string]string {
	return r.MatchClaims
}

func (r *Config) GetTags() map[string]string {
	return r.Tags
}

func (r *Config) GetAllowedQueryParams() map[string]string {
	return r.AllowedQueryParams
}

func (r *Config) GetDefaultAllowedQueryParams() map[string]string {
	return r.DefaultAllowedQueryParams
}

// readConfigFile reads and parses the configuration file.
func (r *Config) ReadConfigFile(filename string) error {
	content, err := os.ReadFile(filename)
	if err != nil {
		return err
	}
	// step: attempt to un-marshal the data
	switch ext := filepath.Ext(filename); ext {
	case "json":
		//nolint:musttag
		err = json.Unmarshal(content, r)
	default:
		err = yaml.Unmarshal(content, r)
	}

	return err
}

func (r *Config) Update() error {
	updateRegistry := []func() error{
		r.updateDiscoveryURI,
		r.extractDiscoveryURIComponents,
	}

	for _, updateFunc := range updateRegistry {
		if err := updateFunc(); err != nil {
			return err
		}
	}

	return nil
}

// IsValid validates if the config is valid.
func (r *Config) IsValid() error {
	if r.ListenAdmin == r.Listen {
		r.ListenAdmin = ""
	}

	if r.ListenAdminScheme == "" {
		r.ListenAdminScheme = constant.SecureScheme
	}

	validationRegistry := []func() error{
		r.isListenValid,
		r.isListenAdminSchemeValid,
		r.isOpenIDProviderProxyValid,
		r.isMaxIdlleConnValid,
		r.isSameSiteValid,
		r.isCorsValid,
		r.isTLSFilesValid,
		r.isAdminTLSFilesValid,
		r.isLetsEncryptValid,
		r.isTLSMinValid,
		r.isUpstreamProxyValid,
		r.isForwardingProxySettingsValid,
		r.isReverseProxySettingsValid,
		r.isCookieValid,
	}

	for _, validationFunc := range validationRegistry {
		if err := validationFunc(); err != nil {
			return err
		}
	}

	return nil
}

func (r *Config) HasCustomSignInPage() bool {
	return r.SignInPage != ""
}

func (r *Config) HasCustomForbiddenPage() bool {
	return r.ForbiddenPage != ""
}

func (r *Config) HasCustomErrorPage() bool {
	return r.ErrorPage != ""
}

func (r *Config) isListenValid() error {
	if r.Listen == "" {
		return apperrors.ErrMissingListenInterface
	}
	return nil
}

func (r *Config) isListenAdminSchemeValid() error {
	if r.ListenAdminScheme != constant.SecureScheme &&
		r.ListenAdminScheme != constant.UnsecureScheme {
		return apperrors.ErrAdminListenerScheme
	}
	return nil
}

func (r *Config) isOpenIDProviderProxyValid() error {
	if r.TLSOpenIDProviderCACertificate != "" && r.SkipOpenIDProviderTLSVerify {
		return apperrors.ErrIDPCAandSkipTLS
	}

	if r.OpenIDProviderProxy != "" {
		_, err := url.ParseRequestURI(r.OpenIDProviderProxy)
		if err != nil {
			return apperrors.ErrInvalidIdpProviderProxyURI
		}
	}

	return nil
}

func (r *Config) isMaxIdlleConnValid() error {
	if r.MaxIdleConns <= 0 {
		return apperrors.ErrInvalidMaxIdleConnections
	}

	if r.MaxIdleConnsPerHost < 0 || r.MaxIdleConnsPerHost > r.MaxIdleConns {
		return apperrors.ErrInvalidMaxIdleConnsPerHost
	}
	return nil
}

func (r *Config) isSameSiteValid() error {
	if r.SameSiteCookie != "" && r.SameSiteCookie != constant.SameSiteStrict &&
		r.SameSiteCookie != constant.SameSiteLax && r.SameSiteCookie != constant.SameSiteNone {
		return apperrors.ErrInvalidSameSiteCookie
	}
	return nil
}

//nolint:cyclop
func (r *Config) isTLSFilesValid() error {
	if r.TLSCertificate != "" && r.TLSPrivateKey == "" {
		return apperrors.ErrMissingPrivateKey
	}

	if r.TLSPrivateKey != "" && r.TLSCertificate == "" {
		return apperrors.ErrMissingCert
	}

	if r.TLSCertificate != "" && !utils.FileExists(r.TLSCertificate) {
		return apperrors.ErrTLSCertificateNotExists
	}

	if r.TLSPrivateKey != "" && !utils.FileExists(r.TLSPrivateKey) {
		return apperrors.ErrTLSPrivateKeyNotExists
	}

	if r.TLSClientCertificate != "" && !utils.FileExists(r.TLSClientCertificate) {
		return apperrors.ErrTLSClientCertificateNotExists
	}

	if r.TLSClientPrivateKey != "" && !utils.FileExists(r.TLSClientPrivateKey) {
		return apperrors.ErrTLSClientPrivateKeyNotExists
	}

	if r.TLSClientCACertificate != "" && !utils.FileExists(r.TLSClientCACertificate) {
		return apperrors.ErrTLSClientCACertificateNotExists
	}

	if r.TLSForwardingCACertificate != "" && !utils.FileExists(r.TLSForwardingCACertificate) {
		return apperrors.ErrTLSForwardingCACertificateNotExists
	}

	if r.TLSForwardingCAPrivateKey != "" && !utils.FileExists(r.TLSForwardingCAPrivateKey) {
		return apperrors.ErrTLSForwardingCAPrivateKeyNotExists
	}

	if r.TLSStoreCACertificate != "" && !utils.FileExists(r.TLSStoreCACertificate) {
		return apperrors.ErrTLSStoreCACertificateNotExists
	}

	if r.TLSStoreClientCertificate != "" && !utils.FileExists(r.TLSStoreClientCertificate) {
		return apperrors.ErrTLSStoreClientCertificateNotExists
	}

	if r.TLSStoreClientPrivateKey != "" && !utils.FileExists(r.TLSStoreClientPrivateKey) {
		return apperrors.ErrTLSStoreClientPrivateKeyNotExists
	}

	if r.TLSOpenIDProviderCACertificate != "" && !utils.FileExists(r.TLSOpenIDProviderCACertificate) {
		return apperrors.ErrTLSOpenIDPCACertificateNotExists
	}

	if r.TLSOpenIDProviderClientCertificate != "" && !utils.FileExists(r.TLSOpenIDProviderClientCertificate) {
		return apperrors.ErrTLSOpenIDPClientCertificateNotExists
	}

	if r.TLSOpenIDProviderClientPrivateKey != "" && !utils.FileExists(r.TLSOpenIDProviderClientPrivateKey) {
		return apperrors.ErrTLSOpenIDPClientPrivateKeyNotExists
	}

	clientOpenIDPPrivMiss := r.TLSOpenIDProviderClientPrivateKey == "" && r.TLSOpenIDProviderClientCertificate != ""
	clientOpenIDPCertMiss := r.TLSOpenIDProviderClientPrivateKey != "" && r.TLSOpenIDProviderClientCertificate == ""

	if clientOpenIDPPrivMiss || clientOpenIDPCertMiss {
		return apperrors.ErrTLSOpenIDPClientPairMissing
	}

	clientPrivMiss := r.TLSClientPrivateKey == "" && r.TLSClientCertificate != ""
	clientCertMiss := r.TLSClientPrivateKey != "" && r.TLSClientCertificate == ""

	if clientPrivMiss || clientCertMiss {
		return apperrors.ErrTLSClientPairMissing
	}

	forwardingCAPrivMiss := r.TLSForwardingCAPrivateKey == "" && r.TLSForwardingCACertificate != ""
	forwardingCACertMiss := r.TLSForwardingCAPrivateKey != "" && r.TLSForwardingCACertificate == ""

	if forwardingCAPrivMiss || forwardingCACertMiss {
		return apperrors.ErrTLSForwardingCAPairMissing
	}

	storeClientPrivMiss := r.TLSStoreClientPrivateKey == "" && r.TLSStoreClientCertificate != ""
	storeClientCertMiss := r.TLSStoreClientPrivateKey != "" && r.TLSStoreClientCertificate == ""

	if storeClientPrivMiss || storeClientCertMiss {
		return apperrors.ErrTLSStoreClientPairMissing
	}

	return nil
}

//nolint:cyclop
func (r *Config) isAdminTLSFilesValid() error {
	if r.TLSAdminCertificate != "" && r.TLSAdminPrivateKey == "" {
		return apperrors.ErrMissingAdminEndpointPrivateKey
	}

	if r.TLSAdminPrivateKey != "" && r.TLSAdminCertificate == "" {
		return apperrors.ErrMissingAdminEndpointCert
	}

	if r.TLSAdminCertificate != "" && !utils.FileExists(r.TLSAdminCertificate) {
		return fmt.Errorf(
			"the tls certificate %s does not exist for admin endpoint",
			r.TLSAdminCertificate,
		)
	}

	if r.TLSAdminPrivateKey != "" && !utils.FileExists(r.TLSAdminPrivateKey) {
		return fmt.Errorf(
			"the tls private key %s does not exist for admin endpoint",
			r.TLSAdminPrivateKey,
		)
	}

	if r.TLSAdminClientCACertificate != "" && !utils.FileExists(r.TLSAdminClientCACertificate) {
		return fmt.Errorf(
			"the tls client CA certificate %s does not exist for admin endpoint",
			r.TLSAdminClientCACertificate,
		)
	}

	return nil
}

func (r *Config) isLetsEncryptValid() error {
	if r.UseLetsEncrypt && r.LetsEncryptCacheDir == "" {
		return apperrors.ErrMissingLetsEncryptCacheDir
	}
	return nil
}

func (r *Config) isTLSMinValid() error {
	switch strings.ToLower(r.TLSMinVersion) {
	case "":
		return apperrors.ErrMinimalTLSVersionEmpty
	case constant.TLS12:
	case constant.TLS13:
	default:
		return apperrors.ErrInvalidMinimalTLSVersion
	}
	return nil
}

func (r *Config) isUpstreamProxyValid() error {
	if r.UpstreamProxy != "" {
		if _, err := url.ParseRequestURI(r.UpstreamProxy); err != nil {
			return fmt.Errorf("the upstream proxy is invalid, %w", err)
		}
	}
	return nil
}

func (r *Config) isForwardingProxySettingsValid() error {
	if r.EnableForwarding {
		validationRegistry := []func() error{
			r.isClientIDValid,
			r.isDiscoveryURLValid,
			r.isForwardingGrantValid,
			r.isEnableHmacValid,
			func() error {
				if r.TLSCertificate != "" {
					return apperrors.ErrInvalidForwardTLSCertOpt
				}
				return nil
			},
			func() error {
				if r.TLSPrivateKey != "" {
					return apperrors.ErrInvalidForwardTLSKeyOpt
				}
				return nil
			},
		}

		for _, validationFunc := range validationRegistry {
			if err := validationFunc(); err != nil {
				return err
			}
		}
	}

	return nil
}

func (r *Config) isReverseProxySettingsValid() error {
	if !r.EnableForwarding {
		validationRegistry := []func() error{
			r.isNoProxyValid,
			r.isUpstreamValid,
			r.isDefaultDenyValid,
			r.isExternalAuthzValid,
			r.isTokenVerificationSettingsValid,
			r.isResourceValid,
			r.isMatchClaimValid,
			r.isPKCEValid,
			r.isPostLoginRedirectValid,
			r.isEnableHmacValid,
			r.isPostLogoutRedirectURIValid,
			r.isAllowedQueryParamsValid,
			r.isEnableLoAValid,
			r.isSigningValid,
			r.isEnableSigningHmacValid,
			r.isEnableXForwardedHeadersValid,
<<<<<<< HEAD
			r.isEnableOptionalEncryptionValid,
=======
>>>>>>> bd76b0ea
		}

		for _, validationFunc := range validationRegistry {
			if err := validationFunc(); err != nil {
				return err
			}
		}

		return nil
	}

	return nil
}

func (r *Config) isTokenVerificationSettingsValid() error {
	// step: if the skip verification is off, we need the below
	validationRegistry := []func() error{
		r.isClientIDValid,
		r.isDiscoveryURLValid,
		func() error {
			r.RedirectionURL = strings.TrimSuffix(r.RedirectionURL, "/")
			return nil
		},
		r.isSecurityFilterValid,
		r.isTokenEncryptionValid,
		r.isSecureCookieValid,
		r.isStoreURLValid,
	}

	for _, validationFunc := range validationRegistry {
		if err := validationFunc(); err != nil {
			return err
		}
	}

	return nil
}

func (r *Config) isNoProxyValid() error {
	if r.NoProxy && !r.NoRedirects && r.RedirectionURL != "" {
		return apperrors.ErrRedundantRedirectURIinForwardAuthMode
	}
	return nil
}

func (r *Config) isUpstreamValid() error {
	if r.Upstream == "" && !r.NoProxy {
		return apperrors.ErrMissingUpstream
	}

	if !r.NoProxy {
		if _, err := url.ParseRequestURI(r.Upstream); err != nil {
			return fmt.Errorf("the upstream endpoint is invalid, %w", err)
		}
	}

	if r.SkipUpstreamTLSVerify && r.UpstreamCA != "" {
		return fmt.Errorf("you cannot skip upstream tls and load a root ca: %s to verify it", r.UpstreamCA)
	}

	return nil
}

func (r *Config) isClientIDValid() error {
	if r.ClientID == "" {
		return apperrors.ErrMissingClientID
	}
	return nil
}

func (r *Config) isDiscoveryURLValid() error {
	if r.DiscoveryURL == "" {
		return apperrors.ErrMissingDiscoveryURI
	}
	return nil
}

func (r *Config) isForwardingGrantValid() error {
	if r.ForwardingGrantType == core.GrantTypeUserCreds {
		if r.ForwardingUsername == "" {
			return apperrors.ErrMissingForwardUser
		}
		if r.ForwardingPassword == "" {
			return apperrors.ErrMissingForwardPass
		}
	}

	if r.ForwardingGrantType == core.GrantTypeClientCreds {
		if r.ClientSecret == "" {
			return apperrors.ErrMissingClientSecret
		}
	}

	return nil
}

func (r *Config) isSecurityFilterValid() error {
	if !r.EnableSecurityFilter {
		switch {
		case r.EnableHTTPSRedirect:
			return apperrors.ErrSecFilterDisabledForHTTPSRedirect
		case r.EnableBrowserXSSFilter:
			return apperrors.ErrSecFilterDisabledForXSSFilter
		case r.EnableFrameDeny:
			return apperrors.ErrSecFilterDisabledForFrameDenyFilter
		case r.ContentSecurityPolicy != "":
			return apperrors.ErrSecFilterDisabledForCSPFilter
		case len(r.Hostnames) > 0:
			return apperrors.ErrSecFilterDisabledForHostnames
		default:
			return nil
		}
	}
	return nil
}

func (r *Config) isTokenEncryptionValid() error {
	if (r.EnableEncryptedToken || r.ForceEncryptedCookie) &&
		r.EncryptionKey == "" {
		return apperrors.ErrMissingEncryptionKey
	}

	if r.EnableRefreshTokens && r.EncryptionKey == "" {
		return apperrors.ErrMissingEncryptionKeyForRefreshTokens
	}

	if r.EnableRefreshTokens && (len(r.EncryptionKey) != 16 &&
		len(r.EncryptionKey) != 32) {
		return fmt.Errorf(
			"the encryption key (%d) must be either 16 or 32 "+
				"characters for AES-128/AES-256 selection",
			len(r.EncryptionKey),
		)
	}

	return nil
}

func (r *Config) isSecureCookieValid() error {
	if !r.NoRedirects && r.SecureCookie && r.RedirectionURL != "" &&
		!strings.HasPrefix(r.RedirectionURL, "https") {
		return apperrors.ErrSecureCookieWithNonTLSRedirectionURI
	}

	return nil
}

//nolint:cyclop
func (r *Config) isStoreURLValid() error {
	if r.StoreURL != "" {
		hasPlainRedisScheme := strings.HasPrefix(r.StoreURL, constant.RedisScheme+"://")

		if strings.HasPrefix(r.StoreURL, constant.TLSRedisScheme+"://") && r.TLSStoreCACertificate == "" {
			return apperrors.ErrTLSStoreURLCAMissing
		}

		if hasPlainRedisScheme && r.TLSStoreCACertificate != "" {
			return apperrors.ErrCATLSStoreURLMissing
		}

		if hasPlainRedisScheme && r.TLSStoreClientCertificate != "" {
			return apperrors.ErrClientCertTLSStoreURLMissing
		}

		if hasPlainRedisScheme && r.TLSStoreClientPrivateKey != "" {
			return apperrors.ErrClientPrivKeyTLSStoreURLMissing
		}

		if r.EnableStoreHA {
			if _, err := redis.ParseClusterURL(r.StoreURL); err != nil {
				return errors.Join(apperrors.ErrInvalidHAStoreURL, err)
			}
		} else {
			if _, err := redis.ParseURL(r.StoreURL); err != nil {
				return errors.Join(apperrors.ErrInvalidStoreURL, err)
			}
		}
	}

	if r.StoreURL == "" && r.EnableStoreHA {
		return apperrors.ErrMissingStoreURL
	}

	return nil
}

func (r *Config) isResourceValid() error {
	// step: add custom http methods for check
	if r.CustomHTTPMethods != nil {
		for _, customHTTPMethod := range r.CustomHTTPMethods {
			chi.RegisterMethod(customHTTPMethod)
			utils.AllHTTPMethods = append(utils.AllHTTPMethods, customHTTPMethod)
		}
	}

	// check: ensure each of the resource are valid
	for _, resource := range r.Resources {
		if err := resource.Valid(); err != nil {
			return err
		}

		if resource.URL == constant.AllPath && (r.EnableDefaultDeny || r.EnableDefaultDenyStrict) {
			switch resource.WhiteListed {
			case true:
				return apperrors.ErrDefaultDenyWhitelistConflict
			default:
				return apperrors.ErrDefaultDenyUserDefinedConflict
			}
		}
	}

	return nil
}

func (r *Config) isMatchClaimValid() error {
	// step: validate the claims are validate regex's
	for k, claim := range r.MatchClaims {
		if _, err := regexp.Compile(claim); err != nil {
			return fmt.Errorf(
				"the claim matcher: %s for claim: %s is not a valid regex",
				claim,
				k,
			)
		}
	}

	return nil
}

func (r *Config) isExternalAuthzValid() error {
	if r.EnableUma && r.EnableOpa {
		return apperrors.ErrTooManyExtAuthzEnabled
	}

	if r.EnableUma {
		if r.ClientID == "" || r.ClientSecret == "" {
			return apperrors.ErrMissingClientCredsWithUMA
		}
		if r.EnableIDPSessionCheck && r.NoRedirects {
			return apperrors.ErrEnableUmaIdpSessionCheckConflict
		}
	} else if r.EnableOpa {
		authzURL, err := url.ParseRequestURI(r.OpaAuthzURI)
		if err != nil {
			return fmt.Errorf("not valid OPA authz URL, %w", err)
		}

		r.OpaAuthzURL = authzURL
	}

	return nil
}

func (r *Config) isDefaultDenyValid() error {
	if r.EnableDefaultDeny && r.EnableDefaultDenyStrict {
		return apperrors.ErrTooManyDefaultDenyOpts
	}
	return nil
}

func (r *Config) updateDiscoveryURI() error {
	// step: fix up the url if required, the underlining lib will add
	// the .well-known/openid-configuration to the discovery url for us.
	r.DiscoveryURL = strings.TrimSuffix(
		r.DiscoveryURL,
		"/.well-known/openid-configuration",
	)

	uri, err := url.ParseRequestURI(r.DiscoveryURL)
	if err != nil {
		return fmt.Errorf(
			"failed to parse discovery url: %w",
			err,
		)
	}

	r.DiscoveryURI = uri

	return nil
}

func (r *Config) extractDiscoveryURIComponents() error {
	reg := regexp.MustCompile(
		`(?P<legacy>(/auth){0,1})/realms/(?P<realm>[^/]+)(/{0,1}).*`,
	)

	matches := reg.FindStringSubmatch(r.DiscoveryURI.Path)

	if len(matches) == 0 {
		return apperrors.ErrBadDiscoveryURIFormat
	}

	legacyIndex := reg.SubexpIndex("legacy")
	realmIndex := reg.SubexpIndex("realm")

	if matches[legacyIndex] != "" {
		r.IsDiscoverURILegacy = true
	}

	r.Realm = matches[realmIndex]
	return nil
}

func (r *Config) isPKCEValid() error {
	if r.NoRedirects && r.EnablePKCE {
		return apperrors.ErrPKCEWithCodeOnly
	}
	return nil
}

func (r *Config) isPostLoginRedirectValid() error {
	if r.PostLoginRedirectPath != "" && r.NoRedirects {
		return apperrors.ErrPostLoginRedirectPathNoRedirectsInvalid
	}
	if r.PostLoginRedirectPath != "" {
		parsedURI, err := url.ParseRequestURI(r.PostLoginRedirectPath)
		if err != nil {
			return err
		}
		if parsedURI.Host != "" || parsedURI.Scheme != "" {
			return apperrors.ErrInvalidPostLoginRedirectPath
		}
	}
	return nil
}

func (r *Config) isEnableHmacValid() error {
	if r.EnableHmac && r.EncryptionKey == "" {
		return apperrors.ErrHmacRequiresEncKey
	}
	return nil
}

func (r *Config) isPostLogoutRedirectURIValid() error {
	if r.PostLogoutRedirectURI != "" && !r.EnableIDTokenCookie {
		return apperrors.ErrPostLogoutRedirectURIRequiresIDToken
	}
	return nil
}

func (r *Config) isAllowedQueryParamsValid() error {
	if (len(r.AllowedQueryParams) > 0 || len(r.DefaultAllowedQueryParams) > 0) && r.NoRedirects {
		return apperrors.ErrAllowedQueryParamsWithNoRedirects
	}
	if len(r.DefaultAllowedQueryParams) > len(r.AllowedQueryParams) {
		return apperrors.ErrTooManyDefaultAllowedQueryParams
	}
	for k, val := range r.DefaultAllowedQueryParams {
		if val == "" {
			return apperrors.ErrDefaultAllowedQueryParamEmpty
		}
		allowedVal, ok := r.AllowedQueryParams[k]
		if !ok {
			return apperrors.ErrMissingDefaultQueryParamInAllowed
		}
		if allowedVal != "" && val != allowedVal {
			return apperrors.ErrDefaultQueryParamNotAllowed
		}
	}
	return nil
}

func (r *Config) isEnableLoAValid() error {
	if r.EnableLoA && r.NoRedirects {
		return apperrors.ErrLoAWithNoRedirects
	}
	if r.EnableLoA && r.EnableUma {
		return apperrors.ErrLoaWithUMA
	}
	return nil
}

func (r *Config) isCorsValid() error {
	for _, origin := range r.CorsOrigins {
		if origin == "*" && r.CorsCredentials {
			return apperrors.ErrInvalidOriginWithCreds
		}
	}
	return nil
}

func (r *Config) isCookieValid() error {
	if r.CookiePath != "" {
		if !strings.HasPrefix(r.CookiePath, "/") {
			return apperrors.ErrInvalidCookiePath
		}
	}
	return nil
}

func (r *Config) isSigningValid() error {
	if r.EnableSigning && r.NoProxy {
		return apperrors.ErrSigningNoProxy
	}
	if r.EnableSigning && r.EnableForwarding {
		return apperrors.ErrSigningNotWithForwarding
	}
	return nil
}

func (r *Config) isEnableSigningHmacValid() error {
	if r.EnableSigningHmac && r.EncryptionKey == "" {
		return apperrors.ErrSigningHmacMissingEncryptionKey
	}
	return nil
}

func (r *Config) isEnableXForwardedHeadersValid() error {
	if r.EnableXForwardedHeaders && r.RedirectionURL != "" {
		return apperrors.ErrXForwardedRedirectionURL
	}
	return nil
<<<<<<< HEAD
}

func (r *Config) isEnableOptionalEncryptionValid() error {
	if r.EnableOptionalEncryption && !(r.EnableEncryptedToken || r.ForceEncryptedCookie) {
		return apperrors.ErrOptionalEncryptionWithNoEncryption
	}
	return nil
=======
>>>>>>> bd76b0ea
}<|MERGE_RESOLUTION|>--- conflicted
+++ resolved
@@ -195,10 +195,7 @@
 	EnableSigning                      bool `env:"ENABLE_SIGNING" json:"enable-signing" usage:"enable signing of requests to upstream, when in reverse proxy mode" yaml:"enable-signing"`
 	EnableSigningHmac                  bool `env:"ENABLE_SIGNING_HMAC" json:"enable-signing-hmac" usage:"enable signing of requests to upstream, when in reverse proxy mode with HMAC" yaml:"enable-signing-hmac"`
 	EnableXForwardedHeaders            bool `env:"ENABLE_X_FORWARDED_HEADERS" json:"enable-x-forwarded-headers" usage:"enable using X-Forwarded headers (host and proto) for callback and authorization url" yaml:"enable-x-forwarded-headers"`
-<<<<<<< HEAD
 	EnableOptionalEncryption           bool `env:"ENABLE_OPTIONAL_ENCRYPTION" json:"enable-optional-encryption" usage:"enable optional decryption for access tokens, id tokens, refresh tokens" yaml:"enable-optional-encryption"`
-=======
->>>>>>> bd76b0ea
 	IsDiscoverURILegacy                bool
 }
 
@@ -631,10 +628,7 @@
 			r.isSigningValid,
 			r.isEnableSigningHmacValid,
 			r.isEnableXForwardedHeadersValid,
-<<<<<<< HEAD
 			r.isEnableOptionalEncryptionValid,
-=======
->>>>>>> bd76b0ea
 		}
 
 		for _, validationFunc := range validationRegistry {
@@ -1047,14 +1041,11 @@
 		return apperrors.ErrXForwardedRedirectionURL
 	}
 	return nil
-<<<<<<< HEAD
 }
 
 func (r *Config) isEnableOptionalEncryptionValid() error {
-	if r.EnableOptionalEncryption && !(r.EnableEncryptedToken || r.ForceEncryptedCookie) {
+	if r.EnableOptionalEncryption && !r.EnableEncryptedToken && !r.ForceEncryptedCookie {
 		return apperrors.ErrOptionalEncryptionWithNoEncryption
 	}
 	return nil
-=======
->>>>>>> bd76b0ea
 }