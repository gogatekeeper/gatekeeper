--- conflicted
+++ resolved
@@ -86,17 +86,6 @@
 			// https://github.com/coreos/go-oidc/issues/402
 			oidcLibCtx := context.WithValue(ctx, oauth2.HTTPClient, httpClient)
 
-<<<<<<< HEAD
-			// step: skip if we are running skip-token-verification
-			if skipTokenVerification || user.SkipVerification {
-				scope.Logger.Warn(
-					"skip token verification enabled, " +
-						"skipping verification - TESTING ONLY",
-				)
-
-				if user.IsExpired() && !user.SkipVerification {
-					lLog.Error(apperrors.ErrSessionExpiredVerifyOff.Error())
-=======
 			_, err = utils.VerifyToken(
 				ctx,
 				provider,
@@ -126,7 +115,6 @@
 
 				if !enableRefreshTokens {
 					lLog.Error(apperrors.ErrSessionExpiredRefreshOff.Error())
->>>>>>> da7e321e
 					core.RevokeProxy(logger, req)
 					next.ServeHTTP(wrt, req)
 					return
@@ -460,30 +448,17 @@
 	return func(next http.Handler) http.Handler {
 		return http.HandlerFunc(func(wrt http.ResponseWriter, req *http.Request) {
 			scope, assertOk := req.Context().Value(constant.ContextScopeName).(*models.RequestScope)
-
 			if !assertOk {
 				logger.Error(apperrors.ErrAssertionFailed.Error())
 				return
 			}
 
 			scope.Logger.Debug("noredirecttoauthorization middleware")
-			/*
-				if req.Header.Get(constant.AuthorizationHeader) != "" {
-					logger.Debug("Found authorization header", zap.String("auth-header-value", req.Header.Get(constant.AuthorizationHeader)))
-				}
-				if req.Header.Get("Git-Protocol") != "" {
-					logger.Debug("Request header", zap.String("request-header", req.Header.Get("Git-Protocol")))
-				}
-				logger.Debug("Request path", zap.String("request-path", req.URL.Path))
-				logger.Debug("Request user agent", zap.String("user-agent", req.UserAgent()))
-			*/
+
 			if scope.AccessDenied {
 				wrt.WriteHeader(http.StatusUnauthorized)
 				return
 			}
-
-			scope.Logger.Debug("access gramted")
-
 			next.ServeHTTP(wrt, req)
 		})
 	}
