--- conflicted
+++ resolved
@@ -82,7 +82,6 @@
 
 	items := strings.Split(token, " ")
 	numItems := 2
-
 	if len(items) != numItems {
 		return "", apperrors.ErrInvalidSession
 	}
@@ -132,14 +131,12 @@
 	enableEncryptedToken bool,
 	forceEncryptedCookie bool,
 	encKey string,
-<<<<<<< HEAD
 	useIdentityFromBasicAuth bool,
-) func(req *http.Request, tokenCookie string, tokenHeader string) (*models.UserContext, error) {
-	return func(req *http.Request, tokenCookie string, tokenHeader string) (*models.UserContext, error) {
+) func(req *http.Request, tokenCookie string, tokenHeader string) (string, error) {
+	return func(req *http.Request, tokenCookie string, tokenHeader string) (string, error) {
 		// step: check for a bearer token or cookie with jwt token
 
 		if useIdentityFromBasicAuth && (strings.Contains(strings.ToLower(req.UserAgent()), "git/") || strings.Contains(strings.ToLower(req.UserAgent()), "gitlab-runner")) && (strings.HasSuffix(strings.ToLower(req.URL.Path), "info/refs") || strings.HasSuffix(strings.ToLower(req.URL.Path), "git-upload-pack") || strings.HasSuffix(strings.ToLower(req.URL.Path), "git-receive-pack")) {
-			logger.Debug("Adding false user for GIT request!", zap.String("X-Forwaded-For", req.Header.Get("X-Forwarded-For")))
 			stdClaims := &jwt.Claims{}
 			customClaims := models.CustClaims{}
 			user := &models.UserContext{
@@ -151,28 +148,8 @@
 				PreferredName: "GIT Client Console User",
 				Permissions:   customClaims.Authorization,
 				Groups:        []string{"ProxyAuth"},
-=======
-) func(req *http.Request, tokenCookie string, tokenHeader string) (string, error) {
-	return func(req *http.Request, tokenCookie string, tokenHeader string) (string, error) {
-		var isBearer bool
-		// step: check for a bearer token or cookie with jwt token
-		token, isBearer, err := GetTokenInRequest(
-			req,
-			tokenCookie,
-			skipAuthorizationHeaderIdentity,
-			tokenHeader,
-		)
-		if err != nil {
-			return "", err
-		}
-
-		if enableEncryptedToken || forceEncryptedCookie && !isBearer {
-			if token, err = encryption.DecodeText(token, encKey); err != nil {
-				return "", apperrors.ErrDecryption
->>>>>>> da7e321e
-			}
-
-<<<<<<< HEAD
+			}
+
 			authHeader := req.Header.Get(constant.AuthorizationHeader)
 			var rawToken string
 			if strings.Contains(authHeader, "Basic") {
@@ -185,58 +162,29 @@
 
 			user.RawToken = rawToken
 
-			logger.Debug("found the user identity",
-				zap.String("id", user.ID),
-				zap.String("name", user.Name),
-				zap.String("email", user.Email),
-				zap.String("roles", strings.Join(user.Roles, ",")),
-				zap.String("groups", strings.Join(user.Groups, ",")))
-
 			user.SkipVerification = true
-			return user, nil
+			return rawToken, nil
 		} else {
 			var isBearer bool
-			access, isBearer, err := GetTokenInRequest(
+			// step: check for a bearer token or cookie with jwt token
+			token, isBearer, err := GetTokenInRequest(
 				req,
 				tokenCookie,
 				skipAuthorizationHeaderIdentity,
 				tokenHeader,
 			)
 			if err != nil {
-				return nil, err
+				return "", err
 			}
 
 			if enableEncryptedToken || forceEncryptedCookie && !isBearer {
-				if access, err = encryption.DecodeText(access, encKey); err != nil {
-					return nil, apperrors.ErrDecryption
+				if token, err = encryption.DecodeText(token, encKey); err != nil {
+					return "", apperrors.ErrDecryption
 				}
 			}
-			rawToken := access
-			token, err := jwt.ParseSigned(access, constant.SignatureAlgs[:])
-			if err != nil {
-				return nil, err
-			}
-
-			user, err := ExtractIdentity(token)
-			if err != nil {
-				return nil, err
-			}
-
-			user.BearerToken = isBearer
-			user.RawToken = rawToken
-
-			logger.Debug("found the user identity",
-				zap.String("id", user.ID),
-				zap.String("name", user.Name),
-				zap.String("email", user.Email),
-				zap.String("roles", strings.Join(user.Roles, ",")),
-				zap.String("groups", strings.Join(user.Groups, ",")))
-
-			return user, nil
-		}
-=======
-		return token, nil
->>>>>>> da7e321e
+
+			return token, nil
+		}
 	}
 }
 
@@ -295,20 +243,6 @@
 	}
 
 	return &models.UserContext{
-<<<<<<< HEAD
-		Audiences:        audiences,
-		Email:            customClaims.Email,
-		Acr:              customClaims.Acr,
-		ExpiresAt:        stdClaims.Expiry.Time(),
-		Groups:           customClaims.Groups,
-		ID:               stdClaims.Subject,
-		Name:             preferredName,
-		PreferredName:    preferredName,
-		Roles:            roleList,
-		Claims:           jsonMap,
-		Permissions:      customClaims.Authorization,
-		SkipVerification: false,
-=======
 		Audiences:     audiences,
 		Email:         customClaims.Email,
 		Acr:           customClaims.Acr,
@@ -321,7 +255,6 @@
 		Claims:        jsonMap,
 		Permissions:   customClaims.Authorization,
 		RawToken:      rawToken,
->>>>>>> da7e321e
 	}, nil
 }
 
