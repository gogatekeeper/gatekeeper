package e2e_test

import (
	"bytes"
	"context"
	"crypto/rand"
	"math/big"
	"net"
	"net/http"
	"net/http/httptest"
	"net/url"
	"os"
	"strconv"
	"strings"
	"time"

	"github.com/PuerkitoBio/goquery"
	"github.com/go-jose/go-jose/v4/jwt"
	resty "github.com/go-resty/resty/v2"
	"github.com/gogatekeeper/gatekeeper/pkg/constant"
	keycloakcore "github.com/gogatekeeper/gatekeeper/pkg/keycloak/proxy/core"
	"github.com/gogatekeeper/gatekeeper/pkg/proxy"
	"github.com/gogatekeeper/gatekeeper/pkg/proxy/models"
	testsuite_test "github.com/gogatekeeper/gatekeeper/pkg/testsuite"
	. "github.com/onsi/ginkgo/v2" //nolint:revive //we want to use it for ginkgo
	. "github.com/onsi/gomega"    //nolint:revive //we want to use it for gomega
	"github.com/pquerna/otp/totp"
	"golang.org/x/oauth2/clientcredentials"
)

const (
	testRealm  = "test"
	testClient = "test-client"
	//nolint:gosec
	testClientSecret = "6447d0c0-d510-42a7-b654-6e3a16b2d7e2"
	pkceTestClient   = "test-client-pkce"
	//nolint:gosec
	pkceTestClientSecret = "F2GqU40xwX0P2LrTvHUHqwNoSk4U4n5R"
	umaTestClient        = "test-client-uma"
	//nolint:gosec
	umaTestClientSecret = "A5vokiGdI3H2r4aXFrANbKvn4R7cbf6P"
	loaTestClient       = "test-loa"
	//nolint:gosec
	loaTestClientSecret     = "4z9PoOooXNFmSCPZx0xHXaUxX4eYGFO0"
	timeout                 = time.Second * 300
	idpURI                  = "http://localhost:8081"
	localURI                = "http://localhost:"
	logoutURI               = "/oauth" + constant.LogoutURL
	registerURI             = "/oauth" + constant.RegistrationURL
	allInterfaces           = "0.0.0.0:"
	anyURI                  = "/any"
	testUser                = "myuser"
	testPass                = "baba1234"
	testRegisterUser        = "registerUser"
	testRegisterPass        = "registerPass"
	testLoAUser             = "myloa"
	testLoAPass             = "baba5678"
	testPath                = "/test"
	umaAllowedPath          = "/pets"
	umaForbiddenPath        = "/pets/1"
	umaNonExistentPath      = "/cat"
	umaMethodAllowedPath    = "/horse"
	umaFwdMethodAllowedPath = "/turtle"
	loaPath                 = "/level"
	loaStepUpPath           = "/level2"
	loaDefaultLevel         = "level1"
	loaStepUpLevel          = "level2"
	//nolint:gosec
	otpSecret             = "NE4VKZJYKVDDSYTIK5CVOOLVOFDFE2DC"
	postLoginRedirectPath = "/post/login/path"
	pkceCookieName        = "TESTPKCECOOKIE"
	umaCookieName         = "TESTUMACOOKIE"
<<<<<<< HEAD
	idpRealmURI           = idpURI + "/realms/%s" + testRealm
=======
>>>>>>> f7621161
)

func generateRandomPort() (string, error) {
	var minPort int64 = 1024
	var maxPort int64 = 65000
	maxRand := big.NewInt(maxPort - minPort + 1)
	randPort, err := rand.Int(rand.Reader, maxRand)
	if err != nil {
		return "", err
	}
	randP := int(randPort.Int64() + minPort)
	return strconv.Itoa(randP), nil
}

func startAndWait(portNum string, osArgs []string) {
	go func() {
		defer GinkgoRecover()

		app := proxy.NewOauthProxyApp(keycloakcore.Provider)
		Expect(app.Run(osArgs)).To(Succeed())
	}()

	Eventually(func(_ Gomega) error {
		conn, err := net.Dial("tcp", ":"+portNum)
		if err != nil {
			return err
		}
		conn.Close()
		return nil
	}, timeout, 15*time.Second).Should(Succeed())
}

func codeFlowLogin(
	client *resty.Client,
	reqAddress string,
	expStatusCode int,
	userName string,
	userPass string,
) *resty.Response {
	client.SetRedirectPolicy(resty.FlexibleRedirectPolicy(5))
	resp, err := client.R().Get(reqAddress)
	Expect(err).NotTo(HaveOccurred())
	Expect(resp.StatusCode()).To(Equal(http.StatusOK))

	doc, err := goquery.NewDocumentFromReader(bytes.NewReader(resp.Body()))
	Expect(err).NotTo(HaveOccurred())

	selection := doc.Find("#kc-form-login")
	Expect(selection).ToNot(BeNil())

	selection.Each(func(_ int, s *goquery.Selection) {
		action, exists := s.Attr("action")
		Expect(exists).To(BeTrue())

		client.FormData.Add("username", userName)
		client.FormData.Add("password", userPass)
		resp, err = client.R().Post(action)

		Expect(err).NotTo(HaveOccurred())
		Expect(resp.StatusCode()).To(Equal(expStatusCode))
	})

	return resp
}

func registerLogin(
	client *resty.Client,
	reqAddress string,
	expStatusCode int,
	userName string,
	userPass string,
) *resty.Response {
	client.SetRedirectPolicy(resty.FlexibleRedirectPolicy(5))
	resp, err := client.R().Get(reqAddress)
	Expect(err).NotTo(HaveOccurred())
	Expect(resp.StatusCode()).To(Equal(http.StatusOK))

	doc, err := goquery.NewDocumentFromReader(bytes.NewReader(resp.Body()))
	Expect(err).NotTo(HaveOccurred())

	selection := doc.Find("#kc-register-form")
	Expect(selection).ToNot(BeNil())

	selection.Each(func(_ int, s *goquery.Selection) {
		action, exists := s.Attr("action")
		Expect(exists).To(BeTrue())

		client.FormData.Add("username", userName)
		client.FormData.Add("password", userPass)
		client.FormData.Add("password-confirm", userPass)
		client.FormData.Add("email", userName+"@"+userName+".com")
		client.FormData.Add("firstName", userName)
		client.FormData.Add("lastName", userName)
		resp, err = client.R().Post(action)

		Expect(err).NotTo(HaveOccurred())
		Expect(resp.StatusCode()).To(Equal(expStatusCode))
	})

	return resp
}

var _ = Describe("NoRedirects Simple login/logout", func() {
	var portNum string
	var proxyAddress string

	BeforeEach(func() {
		var err error
		server := httptest.NewServer(&testsuite_test.FakeUpstreamService{})
		portNum, err = generateRandomPort()
		Expect(err).NotTo(HaveOccurred())
		proxyAddress = localURI + portNum

		osArgs := []string{os.Args[0]}
		proxyArgs := []string{
			"--discovery-url=" + idpRealmURI,
			"--openid-provider-timeout=120s",
			"--listen=" + allInterfaces + portNum,
			"--client-id=" + testClient,
			"--client-secret=" + testClientSecret,
			"--upstream-url=" + server.URL,
			"--no-redirects=true",
			"--enable-default-deny=false",
			"--skip-access-token-clientid-check=true",
			"--skip-access-token-issuer-check=true",
			"--openid-provider-retry-count=30",
			"--enable-encrypted-token=false",
			"--enable-pkce=false",
		}

		osArgs = append(osArgs, proxyArgs...)
		startAndWait(portNum, osArgs)
	})

	When("Performing standard login", func() {
		It("should login with service account and logout successfully",
			Label("api_flow"),
			Label("basic_case"),
			func(ctx context.Context) {
				conf := &clientcredentials.Config{
					ClientID:     testClient,
					ClientSecret: testClientSecret,
					Scopes:       []string{"email", "openid"},
					TokenURL:     idpRealmURI + constant.IdpTokenURI,
				}

				respToken, err := conf.Token(ctx)
				Expect(err).NotTo(HaveOccurred())

				request := resty.New().SetRedirectPolicy(
					resty.NoRedirectPolicy()).R().SetAuthToken(respToken.AccessToken)
				resp, err := request.Get(proxyAddress)
				Expect(err).NotTo(HaveOccurred())
				Expect(resp.StatusCode()).To(Equal(http.StatusOK))

				request = resty.New().R().SetAuthToken(respToken.AccessToken)
				resp, err = request.Get(proxyAddress + logoutURI)
				Expect(err).NotTo(HaveOccurred())
				Expect(resp.StatusCode()).To(Equal(http.StatusOK))
			},
		)
	})
})

var _ = Describe("Code Flow login/logout", func() {
	var portNum string
	var proxyAddress string

	BeforeEach(func() {
		var err error
		server := httptest.NewServer(&testsuite_test.FakeUpstreamService{})
		portNum, err = generateRandomPort()
		Expect(err).NotTo(HaveOccurred())
		proxyAddress = localURI + portNum

		osArgs := []string{os.Args[0]}
		proxyArgs := []string{
			"--discovery-url=" + idpRealmURI,
			"--openid-provider-timeout=120s",
			"--listen=" + allInterfaces + portNum,
			"--client-id=" + testClient,
			"--client-secret=" + testClientSecret,
			"--upstream-url=" + server.URL,
			"--no-redirects=false",
			"--skip-access-token-clientid-check=true",
			"--skip-access-token-issuer-check=true",
			"--enable-idp-session-check=false",
			"--enable-default-deny=false",
			"--resources=uri=/*|roles=uma_authorization,offline_access",
			"--openid-provider-retry-count=30",
			"--enable-refresh-tokens=true",
			"--encryption-key=sdkljfalisujeoir",
			"--secure-cookie=false",
			"--post-login-redirect-path=" + postLoginRedirectPath,
			"--enable-register-handler=true",
			"--enable-encrypted-token=false",
			"--enable-pkce=false",
		}

		osArgs = append(osArgs, proxyArgs...)
		startAndWait(portNum, osArgs)
	})

	When("Performing standard login", func() {
		It("should login with user/password and logout successfully",
			Label("code_flow"),
			Label("basic_case"),
			func(_ context.Context) {
				var err error
				rClient := resty.New()
				resp := codeFlowLogin(rClient, proxyAddress, http.StatusOK, testUser, testPass)
				Expect(resp.Header().Get("Proxy-Accepted")).To(Equal("true"))
				body := resp.Body()
				Expect(strings.Contains(string(body), postLoginRedirectPath)).To(BeTrue())
				jarURI, err := url.Parse(proxyAddress)
				Expect(err).NotTo(HaveOccurred())
				cookiesLogin := rClient.GetClient().Jar.Cookies(jarURI)

				var accessCookieLogin string
				for _, cook := range cookiesLogin {
					if cook.Name == constant.AccessCookie {
						accessCookieLogin = cook.Value
					}
				}

				By("wait for access token expiration")
				time.Sleep(32 * time.Second)
				resp, err = rClient.R().Get(proxyAddress + anyURI)
				Expect(err).NotTo(HaveOccurred())
				Expect(resp.Header().Get("Proxy-Accepted")).To(Equal("true"))
				body = resp.Body()
				Expect(strings.Contains(string(body), anyURI)).To(BeTrue())
				Expect(resp.StatusCode()).To(Equal(http.StatusOK))
				Expect(err).NotTo(HaveOccurred())
				cookiesAfterRefresh := rClient.GetClient().Jar.Cookies(jarURI)

				var accessCookieAfterRefresh string
				for _, cook := range cookiesAfterRefresh {
					if cook.Name == constant.AccessCookie {
						accessCookieLogin = cook.Value
					}
				}

				By("check if access token cookie has changed")
				Expect(accessCookieLogin).NotTo(Equal(accessCookieAfterRefresh))

				By("make another request with new access token")
				resp, err = rClient.R().Get(proxyAddress + anyURI)
				Expect(err).NotTo(HaveOccurred())
				Expect(resp.Header().Get("Proxy-Accepted")).To(Equal("true"))
				body = resp.Body()
				Expect(strings.Contains(string(body), anyURI)).To(BeTrue())
				Expect(resp.StatusCode()).To(Equal(http.StatusOK))

				By("log out")
				resp, err = rClient.R().Get(proxyAddress + logoutURI)
				Expect(err).NotTo(HaveOccurred())
				Expect(resp.StatusCode()).To(Equal(http.StatusOK))

				rClient.SetRedirectPolicy(resty.NoRedirectPolicy())
				resp, _ = rClient.R().Get(proxyAddress)
				Expect(resp.StatusCode()).To(Equal(http.StatusSeeOther))
			},
		)
	})

	When("Using forged expired access token with valid refresh token", func() {
		It("should be forbidden",
			Label("code_flow"),
			Label("forged_access_token"),
			Label("attack"),
			func(_ context.Context) {
				var err error
				rClient := resty.New()
				resp := codeFlowLogin(rClient, proxyAddress, http.StatusOK, testUser, testPass)
				Expect(resp.Header().Get("Proxy-Accepted")).To(Equal("true"))
				body := resp.Body()
				Expect(strings.Contains(string(body), postLoginRedirectPath)).To(BeTrue())
				jarURI, err := url.Parse(proxyAddress)
				Expect(err).NotTo(HaveOccurred())
				cookiesLogin := rClient.GetClient().Jar.Cookies(jarURI)

				tok := testsuite_test.NewTestToken("example")
				tok.SetExpiration(time.Now().Add(-5 * time.Minute))
				unsignedToken, err := tok.GetUnsignedToken()
				Expect(err).NotTo(HaveOccurred())

				badlySignedToken := unsignedToken + testsuite_test.FakeSignature
				for _, cook := range cookiesLogin {
					if cook.Name == constant.AccessCookie {
						cook.Value = badlySignedToken
					}
				}

				rClient.GetClient().Jar.SetCookies(jarURI, cookiesLogin)

				By("make another request with forged access token")
				resp, err = rClient.R().Get(proxyAddress + anyURI)
				Expect(err).NotTo(HaveOccurred())
				Expect(strings.Contains(string(body), anyURI)).To(BeFalse())
				Expect(resp.StatusCode()).To(Equal(http.StatusForbidden))

				By("log out")
				resp, err = rClient.R().Get(proxyAddress + logoutURI)
				Expect(err).NotTo(HaveOccurred())
				Expect(resp.StatusCode()).To(Equal(http.StatusForbidden))
			},
		)
	})

	When("Performing registration", func() {
		It("should register/login and logout successfully",
			Label("code_flow"),
			Label("register_case"),
			func(_ context.Context) {
				var err error
				rClient := resty.New()
				reqAddress := proxyAddress + registerURI
				resp := registerLogin(rClient, reqAddress, http.StatusOK, testRegisterUser, testRegisterPass)
				Expect(resp.Header().Get("Proxy-Accepted")).To(Equal("true"))
				body := resp.Body()
				Expect(strings.Contains(string(body), postLoginRedirectPath)).To(BeTrue())
				jarURI, err := url.Parse(proxyAddress)
				Expect(err).NotTo(HaveOccurred())
				cookiesLogin := rClient.GetClient().Jar.Cookies(jarURI)

				var accessCookieLogin string
				for _, cook := range cookiesLogin {
					if cook.Name == constant.AccessCookie {
						accessCookieLogin = cook.Value
					}
				}

				By("wait for access token expiration")
				time.Sleep(32 * time.Second)
				resp, err = rClient.R().Get(proxyAddress + anyURI)
				Expect(err).NotTo(HaveOccurred())
				Expect(resp.Header().Get("Proxy-Accepted")).To(Equal("true"))
				body = resp.Body()
				Expect(strings.Contains(string(body), anyURI)).To(BeTrue())
				Expect(resp.StatusCode()).To(Equal(http.StatusOK))
				Expect(err).NotTo(HaveOccurred())
				cookiesAfterRefresh := rClient.GetClient().Jar.Cookies(jarURI)

				var accessCookieAfterRefresh string
				for _, cook := range cookiesAfterRefresh {
					if cook.Name == constant.AccessCookie {
						accessCookieLogin = cook.Value
					}
				}

				By("check if access token cookie has changed")
				Expect(accessCookieLogin).NotTo(Equal(accessCookieAfterRefresh))

				By("make another request with new access token")
				resp, err = rClient.R().Get(proxyAddress + anyURI)
				Expect(err).NotTo(HaveOccurred())
				Expect(resp.Header().Get("Proxy-Accepted")).To(Equal("true"))
				body = resp.Body()
				Expect(strings.Contains(string(body), anyURI)).To(BeTrue())
				Expect(resp.StatusCode()).To(Equal(http.StatusOK))

				By("log out")
				resp, err = rClient.R().Get(proxyAddress + logoutURI)
				Expect(err).NotTo(HaveOccurred())
				Expect(resp.StatusCode()).To(Equal(http.StatusOK))

				rClient.SetRedirectPolicy(resty.NoRedirectPolicy())
				resp, _ = rClient.R().Get(proxyAddress)
				Expect(resp.StatusCode()).To(Equal(http.StatusSeeOther))
			},
		)
	})
})

var _ = Describe("Code Flow PKCE login/logout", func() {
	var portNum string
	var proxyAddress string

	BeforeEach(func() {
		var err error
		server := httptest.NewServer(&testsuite_test.FakeUpstreamService{})
		portNum, err = generateRandomPort()
		Expect(err).NotTo(HaveOccurred())
		proxyAddress = localURI + portNum
		osArgs := []string{os.Args[0]}
		proxyArgs := []string{
			"--discovery-url=" + idpRealmURI,
			"--openid-provider-timeout=120s",
			"--listen=" + allInterfaces + portNum,
			"--client-id=" + pkceTestClient,
			"--client-secret=" + pkceTestClientSecret,
			"--upstream-url=" + server.URL,
			"--no-redirects=false",
			"--skip-access-token-clientid-check=true",
			"--skip-access-token-issuer-check=true",
			"--openid-provider-retry-count=30",
			"--secure-cookie=false",
			"--enable-pkce=true",
			"--cookie-pkce-name=" + pkceCookieName,
			"--enable-encrypted-token=false",
		}

		osArgs = append(osArgs, proxyArgs...)
		startAndWait(portNum, osArgs)
	})

	When("Peforming standard login", func() {
		It("should login with user/password and logout successfully",
			Label("code_flow"),
			Label("pkce"),
			func(_ context.Context) {
				var err error
				rClient := resty.New()
				resp := codeFlowLogin(rClient, proxyAddress, http.StatusOK, testUser, testPass)
				Expect(resp.Header().Get("Proxy-Accepted")).To(Equal("true"))

				body := resp.Body()
				Expect(strings.Contains(string(body), pkceCookieName)).To(BeTrue())

				resp, err = rClient.R().Get(proxyAddress + logoutURI)
				Expect(err).NotTo(HaveOccurred())
				Expect(resp.StatusCode()).To(Equal(http.StatusOK))

				rClient.SetRedirectPolicy(resty.NoRedirectPolicy())
				resp, _ = rClient.R().Get(proxyAddress)
				Expect(resp.StatusCode()).To(Equal(http.StatusSeeOther))
			},
		)
	})
})

var _ = Describe("Code Flow login/logout with session check", func() {
	var portNum string
	var proxyAddressFirst string
	var proxyAddressSec string

	BeforeEach(func() {
		var err error
		server := httptest.NewServer(&testsuite_test.FakeUpstreamService{})
		portNum, err = generateRandomPort()
		Expect(err).NotTo(HaveOccurred())
		proxyAddressFirst = "http://127.0.0.1:" + portNum

		osArgs := []string{os.Args[0]}
		proxyArgs := []string{
			"--discovery-url=" + idpRealmURI,
			"--openid-provider-timeout=120s",
			"--listen=" + allInterfaces + portNum,
			"--client-id=" + testClient,
			"--client-secret=" + testClientSecret,
			"--upstream-url=" + server.URL,
			"--no-redirects=false",
			"--skip-access-token-clientid-check=true",
			"--skip-access-token-issuer-check=true",
			"--openid-provider-retry-count=30",
			"--secure-cookie=false",
			"--enable-idp-session-check=true",
			"--enable-logout-redirect=true",
			"--enable-id-token-cookie=true",
			"--post-logout-redirect-uri=http://google.com",
			"--enable-encrypted-token=false",
			"--enable-pkce=false",
		}

		osArgs = append(osArgs, proxyArgs...)
		startAndWait(portNum, osArgs)

		portNum, err = generateRandomPort()
		Expect(err).NotTo(HaveOccurred())
		proxyAddressSec = localURI + portNum
		osArgs = []string{os.Args[0]}
		proxyArgs = []string{
			"--discovery-url=" + idpRealmURI,
			"--openid-provider-timeout=120s",
			"--listen=" + allInterfaces + portNum,
			"--client-id=" + pkceTestClient,
			"--client-secret=" + pkceTestClientSecret,
			"--upstream-url=" + server.URL,
			"--no-redirects=false",
			"--skip-access-token-clientid-check=true",
			"--skip-access-token-issuer-check=true",
			"--openid-provider-retry-count=30",
			"--secure-cookie=false",
			"--enable-pkce=true",
			"--cookie-pkce-name=" + pkceCookieName,
			"--enable-idp-session-check=true",
			"--enable-logout-redirect=true",
			"--enable-id-token-cookie=true",
			"--post-logout-redirect-uri=http://google.com",
			"--enable-encrypted-token=false",
		}

		osArgs = append(osArgs, proxyArgs...)
		startAndWait(portNum, osArgs)
	})

	When("Login user with one browser client on two clients/app and logout on one of them", func() {
		It("should logout on both successfully", func(_ context.Context) {
			var err error
			rClient := resty.New()
			resp := codeFlowLogin(rClient, proxyAddressFirst, http.StatusOK, testUser, testPass)
			Expect(resp.Header().Get("Proxy-Accepted")).To(Equal("true"))
			resp = codeFlowLogin(rClient, proxyAddressSec, http.StatusOK, testUser, testPass)
			Expect(resp.Header().Get("Proxy-Accepted")).To(Equal("true"))

			resp, err = rClient.R().Get(proxyAddressFirst + testPath)
			Expect(err).NotTo(HaveOccurred())
			body := resp.Body()
			Expect(strings.Contains(string(body), testPath)).To(BeTrue())

			resp, err = rClient.R().Get(proxyAddressSec + testPath)
			Expect(err).NotTo(HaveOccurred())
			Expect(resp.StatusCode()).To(Equal(http.StatusOK))
			body = resp.Body()
			Expect(strings.Contains(string(body), testPath)).To(BeTrue())

			By("Logout user on first client")
			resp, err = rClient.R().Get(proxyAddressFirst + logoutURI)
			Expect(err).NotTo(HaveOccurred())
			Expect(resp.StatusCode()).To(Equal(http.StatusOK))

			By("Verify logged out on second client")
			rClient.SetRedirectPolicy(resty.NoRedirectPolicy())
			resp, _ = rClient.R().Get(proxyAddressSec)
			Expect(resp.StatusCode()).To(Equal(http.StatusSeeOther))

			By("Verify logged out on first client")
			rClient.SetRedirectPolicy(resty.NoRedirectPolicy())
			resp, _ = rClient.R().Get(proxyAddressFirst)
			Expect(resp.StatusCode()).To(Equal(http.StatusSeeOther))
		})
	})
})

var _ = Describe("Level Of Authentication Code Flow login/logout", func() {
	var portNum string
	var proxyAddress string

	BeforeEach(func() {
		var err error
		server := httptest.NewServer(&testsuite_test.FakeUpstreamService{})
		portNum, err = generateRandomPort()
		Expect(err).NotTo(HaveOccurred())
		proxyAddress = localURI + portNum

		osArgs := []string{os.Args[0]}
		proxyArgs := []string{
			"--discovery-url=" + idpRealmURI,
			"--openid-provider-timeout=120s",
			"--listen=" + allInterfaces + portNum,
			"--client-id=" + loaTestClient,
			"--client-secret=" + loaTestClientSecret,
			"--upstream-url=" + server.URL,
			"--no-redirects=false",
			"--skip-access-token-clientid-check=true",
			"--skip-access-token-issuer-check=true",
			"--enable-idp-session-check=false",
			"--enable-default-deny=true",
			"--enable-loa=true",
			"--verbose=true",
			"--resources=uri=" + loaPath + "|acr=level1,level2",
			"--resources=uri=" + loaStepUpPath + "|acr=level2",
			"--openid-provider-retry-count=30",
			"--enable-refresh-tokens=true",
			"--encryption-key=sdkljfalisujeoir",
			"--secure-cookie=false",
			"--post-login-redirect-path=" + postLoginRedirectPath,
			"--enable-encrypted-token=false",
			"--enable-pkce=false",
		}

		osArgs = append(osArgs, proxyArgs...)
		startAndWait(portNum, osArgs)
	})

	When("Performing standard loa login", func() {
		It("should login with loa level1=user/password and logout successfully",
			Label("code_flow"),
			Label("basic_case"),
			Label("loa"),
			func(_ context.Context) {
				var err error
				rClient := resty.New()
				resp := codeFlowLogin(rClient, proxyAddress, http.StatusOK, testLoAUser, testLoAPass)
				Expect(resp.Header().Get("Proxy-Accepted")).To(Equal("true"))
				body := resp.Body()
				Expect(strings.Contains(string(body), postLoginRedirectPath)).To(BeTrue())
				jarURI, err := url.Parse(proxyAddress)
				Expect(err).NotTo(HaveOccurred())
				cookiesLogin := rClient.GetClient().Jar.Cookies(jarURI)

				var accessCookieLogin string
				for _, cook := range cookiesLogin {
					if cook.Name == constant.AccessCookie {
						accessCookieLogin = cook.Value
					}
				}

				By("wait for access token expiration")
				time.Sleep(32 * time.Second)
				resp, err = rClient.R().Get(proxyAddress + anyURI)
				Expect(err).NotTo(HaveOccurred())
				Expect(resp.Header().Get("Proxy-Accepted")).To(Equal("true"))
				body = resp.Body()
				Expect(strings.Contains(string(body), anyURI)).To(BeTrue())
				Expect(resp.StatusCode()).To(Equal(http.StatusOK))
				Expect(err).NotTo(HaveOccurred())
				cookiesAfterRefresh := rClient.GetClient().Jar.Cookies(jarURI)

				var accessCookieAfterRefresh string
				for _, cook := range cookiesAfterRefresh {
					if cook.Name == constant.AccessCookie {
						accessCookieLogin = cook.Value
					}
				}

				By("check if access token cookie has changed")
				Expect(accessCookieLogin).NotTo(Equal(accessCookieAfterRefresh))

				By("make another request with new access token")
				resp, err = rClient.R().Get(proxyAddress + anyURI)
				Expect(err).NotTo(HaveOccurred())
				Expect(resp.Header().Get("Proxy-Accepted")).To(Equal("true"))
				body = resp.Body()
				Expect(strings.Contains(string(body), anyURI)).To(BeTrue())
				Expect(resp.StatusCode()).To(Equal(http.StatusOK))

				By("verify access token contains default acr value")
				token, err := jwt.ParseSigned(accessCookieLogin, constant.SignatureAlgs[:])
				Expect(err).NotTo(HaveOccurred())
				customClaims := models.CustClaims{}

				err = token.UnsafeClaimsWithoutVerification(&customClaims)
				Expect(err).NotTo(HaveOccurred())
				Expect(customClaims.Acr).To(Equal(loaDefaultLevel))

				By("log out")
				resp, err = rClient.R().Get(proxyAddress + logoutURI)
				Expect(err).NotTo(HaveOccurred())
				Expect(resp.StatusCode()).To(Equal(http.StatusOK))

				rClient.SetRedirectPolicy(resty.NoRedirectPolicy())
				resp, _ = rClient.R().Get(proxyAddress)
				Expect(resp.StatusCode()).To(Equal(http.StatusSeeOther))
			},
		)
	})

	When("Performing step up loa login", func() {
		It("should login with loa level2=user/password and logout successfully",
			Label("code_flow"),
			Label("basic_case"),
			Label("loa"),
			func(_ context.Context) {
				var err error
				rClient := resty.New()
				resp := codeFlowLogin(rClient, proxyAddress, http.StatusOK, testLoAUser, testLoAPass)
				Expect(resp.Header().Get("Proxy-Accepted")).To(Equal("true"))
				body := resp.Body()
				Expect(strings.Contains(string(body), postLoginRedirectPath)).To(BeTrue())
				jarURI, err := url.Parse(proxyAddress)
				Expect(err).NotTo(HaveOccurred())
				cookiesLogin := rClient.GetClient().Jar.Cookies(jarURI)

				var accessCookieLogin string
				for _, cook := range cookiesLogin {
					if cook.Name == constant.AccessCookie {
						accessCookieLogin = cook.Value
					}
				}

				By("verify access token contains default acr value")
				token, err := jwt.ParseSigned(accessCookieLogin, constant.SignatureAlgs[:])
				Expect(err).NotTo(HaveOccurred())
				customClaims := models.CustClaims{}

				err = token.UnsafeClaimsWithoutVerification(&customClaims)
				Expect(err).NotTo(HaveOccurred())
				Expect(customClaims.Acr).To(Equal(loaDefaultLevel))

				By("make step up request")
				resp, err = rClient.R().Get(proxyAddress + loaStepUpPath)
				Expect(err).NotTo(HaveOccurred())
				body = resp.Body()

				doc, err := goquery.NewDocumentFromReader(bytes.NewReader(body))
				Expect(err).NotTo(HaveOccurred())

				selection := doc.Find("#kc-otp-login-form")
				Expect(selection).ToNot(BeNil())
				Expect(selection.Nodes).ToNot(BeEmpty())

				selection.Each(func(_ int, s *goquery.Selection) {
					action, exists := s.Attr("action")
					Expect(exists).To(BeTrue())

					otp, errOtp := totp.GenerateCode(otpSecret, time.Now().UTC())
					Expect(errOtp).NotTo(HaveOccurred())
					rClient.FormData.Del("username")
					rClient.FormData.Del("password")
					rClient.FormData.Set("otp", otp)
					rClient.SetRedirectPolicy(resty.FlexibleRedirectPolicy(2))
					rClient.SetBaseURL(proxyAddress)
					resp, err = rClient.R().Post(action)
					loc := resp.Header().Get("Location")

					resp, err = rClient.R().Get(loc)
					Expect(err).NotTo(HaveOccurred())
					Expect(strings.Contains(string(resp.Body()), loaStepUpPath)).To(BeTrue())
					Expect(resp.StatusCode()).To(Equal(http.StatusOK))

					By("verify access token contains raised acr value")
					cookiesLogin := rClient.GetClient().Jar.Cookies(jarURI)

					var accessCookieLogin string
					for _, cook := range cookiesLogin {
						if cook.Name == constant.AccessCookie {
							accessCookieLogin = cook.Value
						}
					}
					token, err = jwt.ParseSigned(accessCookieLogin, constant.SignatureAlgs[:])
					Expect(err).NotTo(HaveOccurred())
					customClaims := models.CustClaims{}

					err = token.UnsafeClaimsWithoutVerification(&customClaims)
					Expect(err).NotTo(HaveOccurred())
					Expect(customClaims.Acr).To(Equal(loaStepUpLevel))
				})

				By("log out")
				resp, err = rClient.R().Get(proxyAddress + logoutURI)
				Expect(err).NotTo(HaveOccurred())
				Expect(resp.StatusCode()).To(Equal(http.StatusOK))

				rClient.SetRedirectPolicy(resty.NoRedirectPolicy())
				resp, _ = rClient.R().Get(proxyAddress)
				Expect(resp.StatusCode()).To(Equal(http.StatusSeeOther))
			},
		)
	})
})<|MERGE_RESOLUTION|>--- conflicted
+++ resolved
@@ -70,10 +70,7 @@
 	postLoginRedirectPath = "/post/login/path"
 	pkceCookieName        = "TESTPKCECOOKIE"
 	umaCookieName         = "TESTUMACOOKIE"
-<<<<<<< HEAD
-	idpRealmURI           = idpURI + "/realms/%s" + testRealm
-=======
->>>>>>> f7621161
+	idpRealmURI           = idpURI + "/realms/" + testRealm
 )
 
 func generateRandomPort() (string, error) {
